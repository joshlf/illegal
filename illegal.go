// Copyright 2013 The Authors. All rights reserved.
// Use of this source code is governed by a BSD-style
// license that can be found in the LICENSE file.

package illegal

import (
	"reflect"
)

<<<<<<< HEAD
var (
	ErrNotFunc       = errors.New("Argument was not a function")
	ErrNotSlice      = errors.New("Argument was not a slice")
	ErrWrongFuncType = errors.New("Argument function did not have the correct signature")
	ErrWrongZeroType = errors.New("Zero argument type did not match function return type")
)

=======
>>>>>>> 3f563766
// Pre-computed type literals
var (
	boolType = reflect.TypeOf(bool(true))
)

// FuncEqual figures out if two function pointers
// reference the same function. For two closures
// created from the same original function, it will
// say that they are equal.
//
// FuncEqual also works on methods. Note that if
// two interface variables of the same interface
// type but of two separate concrete types are
// used to get a function pointer, that pointer
// will point at the interface methods, not the
// methods associated with the concrete types,
// so they will register as equal.
//
// FuncEqual panics if either argument is not
// a function.
func FuncEqual(f1, f2 interface{}) bool {
	if reflect.TypeOf(f1).Kind() != reflect.Func || reflect.TypeOf(f2).Kind() != reflect.Func {
		panic("illegal: passed non-function value to FuncEqual")
	}
	return reflect.ValueOf(f1).Pointer() == reflect.ValueOf(f2).Pointer()
}

// Map takes slice, of type []T, and fn, of type
// func(T)S, and returns a slice whose contents
// are the result of applying fn to each element
// of slice successively. The resulting slice
// has type []S, and has the same length as slice.
//
// Map panics if slice is not actually a slice,
// or if fn is not actually a function. Map panics
// if the argument type of fn is anything but T,
// or if fn does not return exactly 1 value.
func Map(slice, fn interface{}) interface{} {
	slc := reflect.ValueOf(slice)
	if slc.Kind() != reflect.Slice {
		panic("illegal: passed non-slice value to Map")
	}

	f := reflect.ValueOf(fn)
	if f.Kind() != reflect.Func {
		panic("illegal: passed non-function value to Map")
	}

	slcType := slc.Type()
	fType := f.Type()

	// f must take a single parameter of the same type as
	// the given slice, and return a single result
	if fType.NumIn() != 1 || fType.NumOut() != 1 || fType.In(0) != slcType.Elem() {
		panic("illegal: function type and slice type do not match in call to Map(slice []T, fn func(T)S) []S")
	}

	ret := reflect.MakeSlice(reflect.SliceOf(fType.Out(0)), slc.Len(), slc.Cap())

	args := make([]reflect.Value, 1)
	for i := 0; i < slc.Len(); i++ {
		args[0] = slc.Index(i)
		ret.Index(i).Set(f.Call(args)[0])
	}

	return ret.Interface()
}

// Map takes slice, of type []T, and fn, of type
// func(T)bool, and returns a slice whose contents
// are those elements, elem1, elem2, ... elemn,
// for which fn(elemi) == true. The resulting slice
// has type []T, and has length less than or equal
// to the length of slice.
//
// Filter panics if slice is not actually a slice,
// or if fn is not actually a function. Filter panics
// if the argument type of fn is anything but T, or if
// fn returns anything but bool.
func Filter(slice, fn interface{}) interface{} {
	slc := reflect.ValueOf(slice)
	if slc.Kind() != reflect.Slice {
		panic("illegal: passed non-slice value to Filter")
	}

	f := reflect.ValueOf(fn)
	if f.Kind() != reflect.Func {
		panic("illegal: passed non-function value to Filter")
	}

	slcType := slc.Type()
	elemType := slcType.Elem()
	fType := f.Type()

	if fType.NumIn() != 1 || fType.NumOut() != 1 || fType.In(0) != elemType || fType.Out(0) != boolType {
		panic("illegal: function type and slice type do not match in call to Filter(slice []T, fn func(T)bool) []T")
	}

	ret := reflect.MakeSlice(slcType, 0, 0)

	args := make([]reflect.Value, 1)
	for i := 0; i < slc.Len(); i++ {
		args[0] = slc.Index(i)
		if f.Call(args)[0].Bool() {
			ret = reflect.Append(ret, args[0])
		}
	}

<<<<<<< HEAD
	return ret.Interface(), nil
}

func Foldr(slice, zero, fn interface{}) (interface{}, error) {
	slc := reflect.ValueOf(slice)
	if slc.Kind() != reflect.Slice {
		return nil, ErrNotSlice
	}

	f := reflect.ValueOf(fn)
	if f.Kind() != reflect.Func {
		return nil, ErrNotFunc
	}

	z := reflect.ValueOf(zero)

	slcType := slc.Type()
	elemType := slcType.Elem()
	fType := f.Type()

	if fType.NumIn() != 2 || fType.NumOut() != 1 || fType.In(0) != elemType || fType.In(1) != fType.Out(0) {
		return nil, ErrWrongFuncType
	}

	// It's possible to have a valid function
	// (that is, func(A, B)B) and have the type
	// of zero not be equal to B
	if fType.Out(0) != z.Type() {
		return nil, ErrWrongZeroType
	}

	args := make([]reflect.Value, 2)
	args[1] = z
	for i := 0; i < slc.Len(); i++ {
		args[0] = slc.Index(i)
		args[1] = f.Call(args)[0]
	}

	return args[1].Interface(), nil
=======
	return ret.Interface()
>>>>>>> 3f563766
}<|MERGE_RESOLUTION|>--- conflicted
+++ resolved
@@ -8,7 +8,6 @@
 	"reflect"
 )
 
-<<<<<<< HEAD
 var (
 	ErrNotFunc       = errors.New("Argument was not a function")
 	ErrNotSlice      = errors.New("Argument was not a slice")
@@ -16,8 +15,6 @@
 	ErrWrongZeroType = errors.New("Zero argument type did not match function return type")
 )
 
-=======
->>>>>>> 3f563766
 // Pre-computed type literals
 var (
 	boolType = reflect.TypeOf(bool(true))
@@ -126,8 +123,7 @@
 		}
 	}
 
-<<<<<<< HEAD
-	return ret.Interface(), nil
+	return ret.Interface()
 }
 
 func Foldr(slice, zero, fn interface{}) (interface{}, error) {
@@ -166,7 +162,4 @@
 	}
 
 	return args[1].Interface(), nil
-=======
-	return ret.Interface()
->>>>>>> 3f563766
 }