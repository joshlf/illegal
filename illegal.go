--- conflicted
+++ resolved
@@ -62,11 +62,7 @@
 	// f must take a single parameter of the same type as
 	// the given slice, and return a single result
 	if fType.NumIn() != 1 || fType.NumOut() != 1 || fType.In(0) != slcType.Elem() {
-<<<<<<< HEAD
-		panic("illegal: function type and slice type do not match in call to Map(slice []T, fn func(T) S) []S")
-=======
 		panic("illegal: function type and slice type do not match in call to Map(slice []T, fn func(T) U) []U")
->>>>>>> fc8d23fc
 	}
 
 	ret := reflect.MakeSlice(reflect.SliceOf(fType.Out(0)), slc.Len(), slc.Cap())
@@ -141,14 +137,14 @@
 	fType := f.Type()
 
 	if fType.NumIn() != 2 || fType.NumOut() != 1 || fType.In(0) != elemType || fType.In(1) != fType.Out(0) {
-		panic("illegal: function type and slice type do not match in call to Foldr(slice []T, zero S, fn func(T, S) S) S")
+		panic("illegal: function type and slice type do not match in call to Foldr(slice []T, zero U, fn func(T, U) U) U")
 	}
 
 	// It's possible to have a valid function
 	// (that is, func(A, B)B) and have the type
 	// of zero not be equal to B
 	if fType.Out(0) != z.Type() {
-		panic("illegal: zero type and function return type do not match in call to Foldr(slice []T, zero S, fn func(T, S) S) S")
+		panic("illegal: zero type and function return type do not match in call to Foldr(slice []T, zero U, fn func(T, U) U) U")
 	}
 
 	args := make([]reflect.Value, 2)
@@ -179,14 +175,14 @@
 	fType := f.Type()
 
 	if fType.NumIn() != 2 || fType.NumOut() != 1 || fType.In(1) != elemType || fType.In(0) != fType.Out(0) {
-		panic("illegal: function type and slice type do not match in call to Foldl(slice []T, zero S, fn func(S, T) S) S")
+		panic("illegal: function type and slice type do not match in call to Foldl(slice []T, zero U, fn func(U, T) U) U")
 	}
 
 	// It's possible to have a valid function
 	// (that is, func(B, A)B) and have the type
 	// of zero not be equal to B
 	if fType.Out(0) != z.Type() {
-		panic("illegal: zero type and function return type do not match in call to Foldl(slice []T, zero S, fn func(S, T) S) S")
+		panic("illegal: zero type and function return type do not match in call to Foldl(slice []T, zero U, fn func(U, T) U) U")
 	}
 
 	args := make([]reflect.Value, 2)
