--- conflicted
+++ resolved
@@ -106,19 +106,11 @@
 	testMap([]int{1, 2, 3}, []bool{false, false, false}, func(i int) bool { return false }, nil, t)
 
 	// Map should panic
-<<<<<<< HEAD
-	testMap([]int{}, nil, func(b bool) int { return 3 }, "illegal: function type and slice type do not match in call to Map(slice []T, fn func(T) S) []S", t)
-	testMap([]int{}, nil, 3, "illegal: passed non-function value to Map", t)
-	testMap(3, nil, func() {}, "illegal: passed non-slice value to Map", t)
-	testMap([]int{}, nil, func(i, j int) int { return i * j }, "illegal: function type and slice type do not match in call to Map(slice []T, fn func(T) S) []S", t)
-	testMap([]int{}, nil, func(i int) (int, int) { return i, i }, "illegal: function type and slice type do not match in call to Map(slice []T, fn func(T) S) []S", t)
-=======
 	testMap([]int{}, nil, func(b bool) int { return 3 }, "illegal: function type and slice type do not match in call to Map(slice []T, fn func(T) U) []U", t)
 	testMap([]int{}, nil, 3, "illegal: passed non-function value to Map", t)
 	testMap(3, nil, func() {}, "illegal: passed non-slice value to Map", t)
 	testMap([]int{}, nil, func(i, j int) int { return i * j }, "illegal: function type and slice type do not match in call to Map(slice []T, fn func(T) U) []U", t)
 	testMap([]int{}, nil, func(i int) (int, int) { return i, i }, "illegal: function type and slice type do not match in call to Map(slice []T, fn func(T) U) []U", t)
->>>>>>> fc8d23fc
 }
 
 func testMap(slc1, slc2, f interface{}, err interface{}, t *testing.T) {
@@ -176,11 +168,11 @@
 	// Foldr should fail
 	testFoldr(3, 0, 0, nil, "illegal: passed non-slice value to Foldr", t)
 	testFoldr([]int{}, 0, 0, nil, "illegal: passed non-function value to Foldr", t)
-	testFoldr([]int{}, 0, func(i, j, k int) int { return 0 }, nil, "illegal: function type and slice type do not match in call to Foldr(slice []T, zero S, fn func(T, S) S) S", t)
-	testFoldr([]int{}, 0, func(i, j int) (int, int) { return 0, 0 }, nil, "illegal: function type and slice type do not match in call to Foldr(slice []T, zero S, fn func(T, S) S) S", t)
-	testFoldr([]int{}, false, func(i, j int) bool { return false }, nil, "illegal: function type and slice type do not match in call to Foldr(slice []T, zero S, fn func(T, S) S) S", t)
-	testFoldr([]int{}, 0, func(i int, b bool) bool { return false }, nil, "illegal: zero type and function return type do not match in call to Foldr(slice []T, zero S, fn func(T, S) S) S", t)
-	testFoldr([]int{}, 0, func(i, j int) bool { return false }, nil, "illegal: function type and slice type do not match in call to Foldr(slice []T, zero S, fn func(T, S) S) S", t)
+	testFoldr([]int{}, 0, func(i, j, k int) int { return 0 }, nil, "illegal: function type and slice type do not match in call to Foldr(slice []T, zero U, fn func(T, U) U) U", t)
+	testFoldr([]int{}, 0, func(i, j int) (int, int) { return 0, 0 }, nil, "illegal: function type and slice type do not match in call to Foldr(slice []T, zero U, fn func(T, U) U) U", t)
+	testFoldr([]int{}, false, func(i, j int) bool { return false }, nil, "illegal: function type and slice type do not match in call to Foldr(slice []T, zero U, fn func(T, U) U) U", t)
+	testFoldr([]int{}, 0, func(i int, b bool) bool { return false }, nil, "illegal: zero type and function return type do not match in call to Foldr(slice []T, zero U, fn func(T, U) U) U", t)
+	testFoldr([]int{}, 0, func(i, j int) bool { return false }, nil, "illegal: function type and slice type do not match in call to Foldr(slice []T, zero U, fn func(T, U) U) U", t)
 }
 
 func testFoldr(slc, z, f interface{}, res interface{}, err interface{}, t *testing.T) {
@@ -208,11 +200,11 @@
 	// Foldr should fail
 	testFoldl(3, 0, 0, nil, "illegal: passed non-slice value to Foldl", t)
 	testFoldl([]int{}, 0, 0, nil, "illegal: passed non-function value to Foldl", t)
-	testFoldl([]int{}, 0, func(i, j, k int) int { return 0 }, nil, "illegal: function type and slice type do not match in call to Foldl(slice []T, zero S, fn func(S, T) S) S", t)
-	testFoldl([]int{}, 0, func(i, j int) (int, int) { return 0, 0 }, nil, "illegal: function type and slice type do not match in call to Foldl(slice []T, zero S, fn func(S, T) S) S", t)
-	testFoldl([]int{}, false, func(i, j int) bool { return false }, nil, "illegal: function type and slice type do not match in call to Foldl(slice []T, zero S, fn func(S, T) S) S", t)
-	testFoldl([]int{}, 0, func(b bool, i int) bool { return false }, nil, "illegal: zero type and function return type do not match in call to Foldl(slice []T, zero S, fn func(S, T) S) S", t)
-	testFoldl([]int{}, 0, func(i, j int) bool { return false }, nil, "illegal: function type and slice type do not match in call to Foldl(slice []T, zero S, fn func(S, T) S) S", t)
+	testFoldl([]int{}, 0, func(i, j, k int) int { return 0 }, nil, "illegal: function type and slice type do not match in call to Foldl(slice []T, zero U, fn func(U, T) U) U", t)
+	testFoldl([]int{}, 0, func(i, j int) (int, int) { return 0, 0 }, nil, "illegal: function type and slice type do not match in call to Foldl(slice []T, zero U, fn func(U, T) U) U", t)
+	testFoldl([]int{}, false, func(i, j int) bool { return false }, nil, "illegal: function type and slice type do not match in call to Foldl(slice []T, zero U, fn func(U, T) U) U", t)
+	testFoldl([]int{}, 0, func(b bool, i int) bool { return false }, nil, "illegal: zero type and function return type do not match in call to Foldl(slice []T, zero U, fn func(U, T) U) U", t)
+	testFoldl([]int{}, 0, func(i, j int) bool { return false }, nil, "illegal: function type and slice type do not match in call to Foldl(slice []T, zero U, fn func(U, T) U) U", t)
 }
 
 func testFoldl(slc, z, f interface{}, res interface{}, err interface{}, t *testing.T) {
